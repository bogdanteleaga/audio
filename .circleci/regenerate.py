--- conflicted
+++ resolved
@@ -45,6 +45,7 @@
                     if (
                         (cu_version.startswith("rocm") and btype == "conda")
                         or (os_type == "linux" and btype == "wheel")
+                        or (os_type == "linux" and btype == "conda" and (python_version != "3.8" or cu_version != "cu116"))
                         or (os_type == "macos" and btype == "wheel")
                     ):
                         continue
@@ -55,13 +56,6 @@
                         # the fields must match the build_docs "requires" dependency
                         fb = "/.*/"
 
-<<<<<<< HEAD
-                    # Keep the Python 3.8 cu116 build for docs builds until those are migrated as well.
-                    if os_type == "linux" and btype == "conda" and (python_version != "3.8" or cu_version != "cu116"):
-                        continue
-
-=======
->>>>>>> d0dca115
                     w += build_workflow_pair(btype, os_type, python_version, cu_version, fb, prefix, upload)
 
     if not filter_branch:
@@ -99,7 +93,6 @@
     w = []
     base_workflow_name = f"{prefix}binary_{os_type}_{btype}_py{python_version}_{cu_version}"
     w.append(generate_base_workflow(base_workflow_name, python_version, cu_version, filter_branch, os_type, btype))
-<<<<<<< HEAD
     skip_workflow = os_type == "linux" and btype == "conda" and python_version == "3.8" and cu_version == "cu116"
 
     if not skip_workflow:
@@ -112,17 +105,6 @@
                 generate_smoketest_workflow(
                     pydistro, base_workflow_name, filter_branch, python_version, cu_version, os_type
                 )
-=======
-
-    if upload:
-        w.append(generate_upload_workflow(base_workflow_name, filter_branch, os_type, btype, cu_version))
-
-    if os_type != "macos":
-        pydistro = "pip" if btype == "wheel" else "conda"
-        w.append(
-            generate_smoketest_workflow(
-                pydistro, base_workflow_name, filter_branch, python_version, cu_version, os_type
->>>>>>> d0dca115
             )
 
     return w
