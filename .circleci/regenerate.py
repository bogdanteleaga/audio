#!/usr/bin/env python3

"""
This script should use a very simple, functional programming style.
Avoid Jinja macros in favor of native Python functions.

Don't go overboard on code generation; use Python only to generate
content that can't be easily declared statically using CircleCI's YAML API.

Data declarations (e.g. the nested loops for defining the configuration matrix)
should be at the top of the file for easy updating.

See this comment for design rationale:
https://github.com/pytorch/vision/pull/1321#issuecomment-531033978
"""

import os.path

import jinja2
import yaml
from jinja2 import select_autoescape


PYTHON_VERSIONS = ["3.7", "3.8", "3.9", "3.10"]
CU_VERSIONS_DICT = {
    "linux": ["cpu", "cu116", "cu117", "rocm5.2", "rocm5.3"],
    "windows": ["cpu", "cu116", "cu117"],
    "macos": ["cpu"],
}


DOC_VERSION = ("linux", "3.8")


def build_workflows(prefix="", upload=False, filter_branch=None, indentation=6):
    w = []
    w += build_download_job(filter_branch)
    for os_type in ["linux", "macos", "windows"]:
        w += build_ffmpeg_job(os_type, filter_branch)
    for btype in ["wheel", "conda"]:
        for os_type in ["linux", "macos", "windows"]:
            for python_version in PYTHON_VERSIONS:
                for cu_version in CU_VERSIONS_DICT[os_type]:
                    fb = filter_branch
<<<<<<< HEAD
                    if (cu_version.startswith("rocm") and btype == "conda") or (os_type == "macos" and btype == "conda"):
=======
                    if (
                        (cu_version.startswith("rocm") and btype == "conda")
                        or (os_type == "linux" and btype == "wheel")
                        or (os_type == "macos" and btype == "wheel")
                    ):
>>>>>>> d0dca115
                        continue

                    if not fb and (
                        os_type == "linux" and btype == "wheel" and python_version == "3.8" and cu_version == "cpu"
                    ):
                        # the fields must match the build_docs "requires" dependency
                        fb = "/.*/"

                    w += build_workflow_pair(btype, os_type, python_version, cu_version, fb, prefix, upload)

    if not filter_branch:
        # Build on every pull request, but upload only on nightly and tags
        w += build_doc_job("/.*/")
        w += upload_doc_job("nightly")

    return indent(indentation, w)


def build_download_job(filter_branch):
    job = {
        "name": "download_third_parties",
    }

    if filter_branch:
        job["filters"] = gen_filter_branch_tree(filter_branch)
    return [{"download_third_parties": job}]


def build_ffmpeg_job(os_type, filter_branch):
    job = {
        "name": f"build_ffmpeg_{os_type}",
        "requires": ["download_third_parties"],
    }

    if filter_branch:
        job["filters"] = gen_filter_branch_tree(filter_branch)
    job["python_version"] = "foo"
    return [{f"build_ffmpeg_{os_type}": job}]


def build_workflow_pair(btype, os_type, python_version, cu_version, filter_branch, prefix="", upload=False):

    w = []
    base_workflow_name = f"{prefix}binary_{os_type}_{btype}_py{python_version}_{cu_version}"
    w.append(generate_base_workflow(base_workflow_name, python_version, cu_version, filter_branch, os_type, btype))

    if upload:
        w.append(generate_upload_workflow(base_workflow_name, filter_branch, os_type, btype, cu_version))

    if os_type != "macos":
        pydistro = "pip" if btype == "wheel" else "conda"
        w.append(
            generate_smoketest_workflow(
                pydistro, base_workflow_name, filter_branch, python_version, cu_version, os_type
            )
        )

    return w


def build_doc_job(filter_branch):
    job = {
        "name": "build_docs",
        "python_version": "3.8",
        "cuda_version": "cu116",
        "requires": [
            "binary_linux_conda_py3.8_cu116",
        ],
    }

    if filter_branch:
        job["filters"] = gen_filter_branch_tree(filter_branch)
    return [{"build_docs": job}]


def upload_doc_job(filter_branch):
    job = {
        "name": "upload_docs",
        "context": "org-member",
        "python_version": "3.8",
        "requires": [
            "build_docs",
        ],
    }

    if filter_branch:
        job["filters"] = gen_filter_branch_tree(filter_branch)
    return [{"upload_docs": job}]


def docstring_parameters_sync_job(filter_branch):
    job = {
        "name": "docstring_parameters_sync",
        "python_version": "3.8",
        "requires": [
            "binary_linux_wheel_py3.8_cpu",
        ],
    }

    if filter_branch:
        job["filters"] = gen_filter_branch_tree(filter_branch)
    return [{"docstring_parameters_sync": job}]


def generate_base_workflow(base_workflow_name, python_version, cu_version, filter_branch, os_type, btype):

    d = {
        "name": base_workflow_name,
        "python_version": python_version,
        "cuda_version": cu_version,
        "requires": [f"build_ffmpeg_{os_type}"],
    }

    if btype == "conda":
        d["conda_docker_image"] = f'pytorch/conda-builder:{cu_version.replace("cu1","cuda1")}'
    elif cu_version.startswith("cu"):
        d["wheel_docker_image"] = f'pytorch/manylinux-{cu_version.replace("cu1","cuda1")}'
    elif cu_version.startswith("rocm"):
        d["wheel_docker_image"] = f"pytorch/manylinux-rocm:{cu_version[len('rocm'):]}"

    if filter_branch:
        d["filters"] = gen_filter_branch_tree(filter_branch)

    return {f"binary_{os_type}_{btype}": d}


def gen_filter_branch_tree(*branches):
    return {
        "branches": {
            "only": list(branches),
        },
        "tags": {
            # Using a raw string here to avoid having to escape
            # anything
            "only": r"/v[0-9]+(\.[0-9]+)*-rc[0-9]+/"
        },
    }


def generate_upload_workflow(base_workflow_name, filter_branch, os_type, btype, cu_version):
    d = {
        "name": "{base_workflow_name}_upload".format(base_workflow_name=base_workflow_name),
        "context": "org-member",
        "requires": [base_workflow_name],
    }

    if btype == "wheel":
        d["subfolder"] = "" if os_type == "macos" else cu_version + "/"

    if filter_branch:
        d["filters"] = gen_filter_branch_tree(filter_branch)

    return {"binary_{btype}_upload".format(btype=btype): d}


def generate_smoketest_workflow(pydistro, base_workflow_name, filter_branch, python_version, cu_version, os_type):

    smoke_suffix = f"smoke_test_{pydistro}".format(pydistro=pydistro)
    d = {
        "name": f"{base_workflow_name}_{smoke_suffix}",
        "requires": [base_workflow_name],
        "python_version": python_version,
        "cuda_version": cu_version,
    }

    if filter_branch:
        d["filters"] = gen_filter_branch_tree(filter_branch)

    smoke_name = f"smoke_test_{os_type}_{pydistro}"
    if pydistro == "conda" and (os_type == "linux" or os_type == "windows") and cu_version != "cpu":
        smoke_name += "_gpu"
    return {smoke_name: d}


def indent(indentation, data_list):
    return ("\n" + " " * indentation).join(yaml.dump(data_list).splitlines())


def unittest_python_versions(os):
    return {
        "windows": PYTHON_VERSIONS[:1],
        "macos": PYTHON_VERSIONS[:1],
        "linux": PYTHON_VERSIONS,
    }.get(os)


def unittest_workflows(indentation=6):
    jobs = []
    jobs += build_download_job(None)
    for os_type in ["linux", "windows", "macos"]:
        for device_type in ["cpu", "gpu"]:
            if os_type == "macos" and device_type == "gpu":
                continue

            for i, python_version in enumerate(unittest_python_versions(os_type)):
                job = {
                    "name": f"unittest_{os_type}_{device_type}_py{python_version}",
                    "python_version": python_version,
                    "cuda_version": "cpu" if device_type == "cpu" else "cu116",
                    "requires": ["download_third_parties"],
                }

                jobs.append({f"unittest_{os_type}_{device_type}": job})

                if i == 0 and os_type == "linux" and device_type == "cpu":
                    jobs.append(
                        {
                            "stylecheck": {
                                "name": f"stylecheck_py{python_version}",
                                "python_version": python_version,
                                "cuda_version": "cpu",
                            }
                        }
                    )
    return indent(indentation, jobs)


if __name__ == "__main__":
    d = os.path.dirname(__file__)
    env = jinja2.Environment(
        loader=jinja2.FileSystemLoader(d),
        lstrip_blocks=True,
        autoescape=select_autoescape(enabled_extensions=("html", "xml")),
    )

    with open(os.path.join(d, "config.yml"), "w") as f:
        f.write(
            env.get_template("config.yml.in").render(
                build_workflows=build_workflows,
                unittest_workflows=unittest_workflows,
            )
        )
        f.write("\n")<|MERGE_RESOLUTION|>--- conflicted
+++ resolved
@@ -42,15 +42,11 @@
             for python_version in PYTHON_VERSIONS:
                 for cu_version in CU_VERSIONS_DICT[os_type]:
                     fb = filter_branch
-<<<<<<< HEAD
-                    if (cu_version.startswith("rocm") and btype == "conda") or (os_type == "macos" and btype == "conda"):
-=======
                     if (
                         (cu_version.startswith("rocm") and btype == "conda")
                         or (os_type == "linux" and btype == "wheel")
-                        or (os_type == "macos" and btype == "wheel")
+                        or os_type == "macos"
                     ):
->>>>>>> d0dca115
                         continue
 
                     if not fb and (
